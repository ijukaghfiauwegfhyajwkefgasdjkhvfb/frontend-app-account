--- conflicted
+++ resolved
@@ -27,10 +27,7 @@
     [asyncFunc],
   );
 
-<<<<<<< HEAD
   return data;
-=======
-  return [isLoading, data];
 }
 
 // Redirect the user to their original location based on session storage
@@ -55,5 +52,4 @@
   }, []);
 
   return redirect;
->>>>>>> dfb13c42
 }